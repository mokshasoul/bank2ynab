import unittest
from unittest import TestCase

import pandas as pd
import pandas.testing
from pandas._libs.missing import NA

from bank2ynab.dataframe_handler import DataframeHandler


class TestDataframeHandler(TestCase):
    def setUp(self) -> None:
        return super().setUp()

    def tearDown(self) -> None:
        return super().tearDown()

    @unittest.skip("Not tested yet.")
    def test_read_csv(self):
        """Test reading of CSV file into dataframe."""
        """
        file_path: str,
        delim: str,
        header_rows: int,
        footer_rows: int,
        encod: str,
        """
        raise NotImplementedError

    @unittest.skip("Not tested yet.")
    def test_parse_data(self):
        """Test full parsing workflow."""
        """
        test_dataframe = DataframeHandler
        self.input_columns = input_columns
        self.output_columns = output_columns
        self.api_columns = api_columns
        self.cd_flags = cd_flags
        self.date_format = date_format
        self.fill_memo = fill_memo
        self.currency_fix = currency_fix
        """

        raise NotImplementedError

    def test_merge_duplicate_columns(self):
        """Check that merging of duplicate columns works correctly."""
        test_dfs = [
            {
                # test no duplicate columns
                "data": {
                    "Amount": [4, 3, 2, 1],
                    "Payee": ["four", "three", "two", "one"],
                },
                "input_cols": ["Amount", "Payee"],
                "desired_output": ["Amount", "Payee"],
            },
            {
                # test two duplicate columns
                "data": {
                    "Amount": [4, 3, 2, 1],
                    "Payee": ["four", "three", "two", "one"],
                    "Memo": ["four", "three", "two", "one"],
                },
                "input_cols": ["Amount", "Payee", "Payee"],
                "desired_output": ["Amount", "Payee", "Payee 0"],
            },
        ]
        for test in test_dfs:
            with self.subTest(
                "Test different amount of duplicate columns.",
                test=test,
            ):
                test_df = merge_duplicate_columns(
                    pd.DataFrame(test["data"]),
                    test["input_cols"],
                )
                self.assertCountEqual(
                    test["desired_output"],
                    list(test_df),
                )

    def test_add_missing_columns(self):
        """Check that adding missing columns works correctly."""
        desired_cols = ["One", "Two", "Three", "Four"]
        test_datasets = [
            {"One": [], "Two": [], "Three": [], "Four": []},
            {"One": [], "Two": [], "Four": []},
            {"One": [], "Two": []},
            {},
        ]
        for dataset in test_datasets:
            with self.subTest(
                "Test different amount of missing columns.", dataset=dataset
            ):
                test_df = pd.DataFrame(dataset)
<<<<<<< HEAD
                test_df = add_missing_columns(test_df, list(test_df), desired_cols)
=======
                test_df = add_missing_columns(
                    test_df, list(test_df), desired_cols  # type: ignore
                )
>>>>>>> 966e9443
                # check if column names contain all desired values
                self.assertCountEqual(desired_cols, list(test_df))

    def test_cd_flag_process(self):
        """Test correct application of inflow/outflow flags."""
        test_data = [
            {
                "data": {"Inflow": [10]},
                "cd_flags": [],
                "target_inflow": 10,
            },
            {
                "data": {"Inflow": [10], "CDFlag": ["Inflow"]},
                "cd_flags": [7, "Inflow", "Outflow"],
                "target_inflow": 10,
            },
            {
                "data": {"Inflow": [10], "CDFlag": ["Outflow"]},
                "cd_flags": [7, "Inflow", "Outflow"],
                "target_inflow": -10,
            },
            {
                "data": {"Inflow": [10], "CDFlag": ["Outflow"]},
                "cd_flags": [7, "Inflow"],
                "target_inflow": 10,
            },
        ]

        for dataset in test_data:
            with self.subTest(
                "Test different input/output flag scenarios.", dataset=dataset
            ):
                test_df = pd.DataFrame(dataset["data"])
                test_df = cd_flag_process(test_df, dataset["cd_flags"])
                self.assertEqual(dataset["target_inflow"], test_df["Inflow"].iloc[0])

    def test_fix_amount(self):
        """
        Test fixing of negative inflows/outflows & amount column creation.
        """
        initial_df = pd.DataFrame(
            {"Inflow": [10, -20, 0, 0, 0], "Outflow": [0, 0, -100, 0, 0]}
        )
        test_df = fix_amount(initial_df, 1)
        desired_output = pd.DataFrame(
            {
                "Inflow": [10, 0, 100, 0, 0],
                "Outflow": [0, 20, 0, 0, 0],
                "amount": [10000, -20000, 100000, 0, 0],
            }
        )
        desired_output["Inflow"] = desired_output["Inflow"].astype(float)
        desired_output["Outflow"] = desired_output["Outflow"].astype(float)
        desired_output["amount"] = desired_output["amount"].astype(int)
        for column in desired_output.keys():
            with self.subTest(
                "Test each column's negative inflow/outflow processing.",
                column=column,
            ):
                pandas.testing.assert_series_equal(
                    desired_output[column],
                    test_df[column],
                )

    def test_currency_fix(self):
        """Test currency conversion."""
        initial_df = pd.DataFrame(
            {"Inflow": [10, -20, 0, 0, 0], "Outflow": [0, 0, -100, 0, 0]}
        )
        test_df = fix_amount(initial_df, 4)
        desired_output = pd.DataFrame(
            {
                "Inflow": [2.5, 0, 25, 0, 0],
                "Outflow": [0, 5, 0, 0, 0],
                "amount": [2500, -5000, 25000, 0, 0],
            },
        )
        desired_output["Inflow"] = desired_output["Inflow"].astype(float)
        desired_output["Outflow"] = desired_output["Outflow"].astype(float)
        desired_output["amount"] = desired_output["amount"].astype(int)
        for column in desired_output.keys():
            with self.subTest(
                "Test each column's currency conversion.",
                column=column,
            ):
                pandas.testing.assert_series_equal(
                    desired_output[column],
                    test_df[column],
                )

    def test_clean_monetary_values(self):
        """Test string format fixing for monetary values."""
        initial_data = pd.Series(
            data={
                "a": "10",
                "b": "10,50",
                "c": "$77.77",
                "d": "€88.88",
                "e": "99....!.99",
                "f": "20..10",
                "g": "10,,0",
                "h": "0",
                "i": "+40",
                "j": "-30.30",
            }
        )
        desired_output = pd.Series(
            data={
                "a": 10,
                "b": 10.50,
                "c": 77.77,
                "d": 88.88,
                "e": 99.99,
                "f": 20.10,
                "g": 10,
                "h": 0,
                "i": 40,
                "j": -30.30,
            }
        )
        test_data = clean_monetary_values(initial_data)
        pandas.testing.assert_series_equal(
            desired_output,
            test_data,
        )

    def test_remove_invalid_rows(self):
        initial_df = pd.DataFrame(
            {
                "Inflow": [10, 0, 30, 0, 66, NA, NA, 0],
                "Outflow": [0, 20, 40, 100, 0, NA, 77, 0],
                "amount": [10, -20, -10, -100, 66, 0, -77, 0],
                "Payee": ["a", "b", "c", "d", "e", "f", "g", "h"],
                "Date": [
                    "28.09.2017",
                    "28.09.2017",
                    "2017-09-28",
                    "2017-09-28",
                    NA,
                    "2017-09-28",
                    "2017-10-28",
                    "2017-10-29",
                ],
            }
        )
        desired_output = pd.DataFrame(
            {
                "Inflow": [10, 0, 30, 0, 0],
                "Outflow": [0, 20, 40, 100, 77],
                "amount": [10, -20, -10, -100, -77],
                "Payee": ["a", "b", "c", "d", "g"],
                "Date": [
                    "28.09.2017",
                    "28.09.2017",
                    "2017-09-28",
                    "2017-09-28",
                    "2017-10-28",
                ],
            }
        ).set_index("Date")

        test_df = remove_invalid_rows(initial_df).set_index("Date")
        del test_df["index"]
        pandas.testing.assert_frame_equal(desired_output, test_df, False)

    def test_auto_memo(self):
        """Test auto-filling of memo field with payee if allowed."""
        # TODO establish if it's even possible for an empty string to
        # make it this far - maybe it's always NA?
        initial_df = pd.DataFrame(
            {
                "Payee": ["A", "B", "C", NA],
                "Memo": ["Complete Memo", NA, NA, NA],
                "Expected Unfilled Memo": ["Complete Memo", NA, NA, NA],
                "Expected Filled Memo": ["Complete Memo", "B", "C", NA],
            }
        )

        test_df_no_fill = auto_memo(initial_df, False)

        pandas.testing.assert_series_equal(
            initial_df["Expected Unfilled Memo"],
            test_df_no_fill["Memo"],
            check_names=False,  # type:ignore
        )
        test_df_fill = auto_memo(initial_df, True)

        pandas.testing.assert_series_equal(
            initial_df["Expected Filled Memo"],
            test_df_fill["Memo"],
            check_names=False,  # type:ignore
        )

    def test_auto_payee(self):
        """Test auto filling of Payee with Memo info."""
        initial_df = pd.DataFrame(
            {
                "Payee": ["A", NA, NA],
                "Memo": ["Complete Memo", "Payee Memo", NA],
                "Expected Payee": ["A", "Payee Memo", NA],
            }
        )

        test_df = auto_payee(initial_df)

        pandas.testing.assert_series_equal(
            initial_df["Expected Payee"],
            test_df["Payee"],
            check_names=False,  # type:ignore
        )

    def test_clean_strings(self):
        test_strings = [
            ["Normal", "Normal"],
            ["Extra internal    whitespace", "Extra Internal Whitespace"],
            ["      Extra leading whitespace", "Extra Leading Whitespace"],
            ["Extra trailing whitespace   ", "Extra Trailing Whitespace"],
            [r"Non alphanumeric \ ! @", "Non Alphanumeric"],
            ["RanDom CAPITAL letters", "Random Capital Letters"],
            ["New Line\nIn The String", "New Line In The String"],
            [
                "Ðö nøt rēmove ácçeñtéd chäråcterß",
                "Ðö Nøt Rēmove Ácçeñtéd Chäråcterß",
            ],
        ]
        for test in test_strings:
            with self.subTest("Test different types of string input.", test=test):
                test_series = pd.Series(data={1: test[0]})
                desired_output = pd.Series(data={1: test[1]})
                test_output = clean_strings(test_series)
                pandas.testing.assert_series_equal(desired_output, test_output)

    def test_fix_date(self):
        test_params = [
            {
                "date_format": "%Y-%m-%d",
                "data": {
                    "a": "2021-10-01",
                    "b": "2021-09-21",
                    "c": "2021-02-29",
                    "d": "2001-10-01",
                },
            },
            {
                "date_format": "%Y%m%d",
                "data": {
                    "a": "20211001",
                    "b": "20210921",
                    "c": "20210229",
                    "d": "20011001",
                },
            },
            {
                "date_format": "%d.%m.%Y",
                "data": {
                    "a": "01.10.2021",
                    "b": "21.09.2021",
                    "c": "29.02.2021",
                    "d": "01.10.2001",
                },
            },
            {
                "date_format": "%Y-%m-%d %H:%M:%S",
                "data": {
                    "a": "2021-10-01 01:02:03",
                    "b": "2021-09-21 01:32:02",
                    "c": "2021-02-29 01:59:44",
                    "d": "2001-10-01 01:10:35",
                },
            },
        ]
        desired_output = pd.Series(
            data={
                "a": "2021-10-01",
                "b": "2021-09-21",
                "c": NA,
                "d": "2001-10-01",
            }
        )
        for test in test_params:
            with self.subTest(test=test):
                test_series = fix_date(
                    pd.Series(data=test["data"]), test["date_format"]
                )
                pandas.testing.assert_series_equal(desired_output, test_series)

    def test_fill_empty_dates(self):
        """Test filling in of empty date values."""
        test_series = pd.Series(
            data={
                "a": "2021-10-01",
                "b": "2021-09-21",
                "c": "",
                "d": "2001-10-01",
            }
        )

        target_filled_series = pd.Series(
            data={
                "a": "2021-10-01",
                "b": "2021-09-21",
                "c": "2021-09-21",
                "d": "2001-10-01",
            }
        )

        pandas.testing.assert_series_equal(
            test_series, fill_empty_dates(test_series, False)
        )
        pandas.testing.assert_series_equal(
            target_filled_series, fill_empty_dates(test_series, True)
        )

    def test_fill_api_columns(self):
        """Test correct API column filling."""
        api_cols = [
            "account_id",
            "date",
            "payee_name",
            "amount",
            "memo",
            "category",
            "cleared",
            "import_id",
            # "payee_id",
            # "category_id",
            # "approved",
            # "flag_color",
        ]
        really_long_payee = "a" * 60
        truncated_payee = really_long_payee[:50]
        really_long_memo = "m" * 200
        truncated_memo = really_long_memo[:100]
        initial_df = pd.DataFrame(
            {
                "account_id": ["", "", "", ""],
                "Date": [
                    "2017-09-28",
                    "2017-09-28",
                    "2017-09-28",
                    "2017-10-28",
                ],
                "Payee": ["Test 1", "Test 2", "Test 3", really_long_payee],
                "amount": [-1000, 25000, 25000, 0],
                "Memo": ["Test Memo", "", really_long_memo, "Test Memo"],
            }
        )

        expected_output = pd.DataFrame(
            {
                "account_id": ["", "", "", ""],
                "date": [
                    "2017-09-28",
                    "2017-09-28",
                    "2017-09-28",
                    "2017-10-28",
                ],
                "payee_name": ["Test 1", "Test 2", "Test 3", truncated_payee],
                "amount": [-1000, 25000, 25000, 0],
                "memo": ["Test Memo", "", truncated_memo, "Test Memo"],
                "category": ["", "", "", ""],
                "cleared": ["cleared", "cleared", "cleared", "cleared"],
                "import_id": [
                    "YNAB:-1000:2017-09-28:1",
                    "YNAB:25000:2017-09-28:1",
                    "YNAB:25000:2017-09-28:2",
                    "YNAB:0:2017-10-28:1",
                ],
                # "payee_id": [None, None, None, None],
                # "category_id": [None, None, None, None],
                # "approved": [False, False, False, False],
                # "flag_color": [None, None, None, None],
            }
        )

        test_df = fill_api_columns(initial_df)
        pandas.testing.assert_frame_equal(expected_output, test_df[api_cols])

    def test_combine_dfs(self):
        dfs = [
            pd.DataFrame({"Col1": [45], "Col2": [36]}),
            pd.DataFrame({"Col1": [55], "Col2": [98]}),
        ]
        expected_output = pd.DataFrame({"Col1": [45, 55], "Col2": [36, 98]})
        test_output = combine_dfs(dfs)
        pandas.testing.assert_frame_equal(expected_output, test_output)<|MERGE_RESOLUTION|>--- conflicted
+++ resolved
@@ -94,13 +94,7 @@
                 "Test different amount of missing columns.", dataset=dataset
             ):
                 test_df = pd.DataFrame(dataset)
-<<<<<<< HEAD
                 test_df = add_missing_columns(test_df, list(test_df), desired_cols)
-=======
-                test_df = add_missing_columns(
-                    test_df, list(test_df), desired_cols  # type: ignore
-                )
->>>>>>> 966e9443
                 # check if column names contain all desired values
                 self.assertCountEqual(desired_cols, list(test_df))
 
