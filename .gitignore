--- conflicted
+++ resolved
@@ -106,10 +106,6 @@
 
 # visual studio code workspace
 *.code-workspace
-<<<<<<< HEAD
 
-# bank2ynab user configuration file
-user_configuration.conf
-=======
->>>>>>> c4d43d68
+# pre-commit hooks config file
 .pre-commit-config.yaml