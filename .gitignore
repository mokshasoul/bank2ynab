--- conflicted
+++ resolved
@@ -106,14 +106,7 @@
 
 # visual studio code workspace
 *.code-workspace
-<<<<<<< HEAD
-
-# pre-commit hooks config file
-.pre-commit-config.yaml
 
 # bank2ynab specific stuff
 user_configuration.conf
-test-data/temp-test.conf
-=======
-user_configuration.conf
->>>>>>> 3bc3e496
+test-data/temp-test.conf