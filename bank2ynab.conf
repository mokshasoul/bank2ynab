--- conflicted
+++ resolved
@@ -673,28 +673,4 @@
 Header Rows = 0
 Footer Rows = 0
 Input Columns = Date,skip,skip,skip,Payee,Outflow,Inflow,skip,skip,skip
-<<<<<<< HEAD
-Date Format = %m/%d/%Y
-
-[SK Tatra Banka]
-Source Filename Pattern = download-[0-9]{2}.[0-9]{2}.20[1-9][0-9]
-Use Regex For Filename = True
-Header Rows = 1
-Footer Rows = 0
-Source CSV Delimiter = ,
-Input Columns = skip,Date,Inflow,skip,CDFlag,skip,skip,skip,Payee,skip,skip,skip,skip,skip,Memo
-Inflow or Outflow Indicator = 4,Kredit,Debet
-Date Format = %d.%m.%Y
-
-[SK VUB]
-Source Filename Pattern = SK030200[0-9]{16}_export_(of_movements_on_the_account|pohybov_na_ucte)
-Source Filename Extension = .CSV
-Use Regex For Filename = True
-Header Rows = 1
-Footer Rows = 0
-Source CSV Delimiter = ,
-Input Columns = Date,skip,Payee,skip,Payee,Inflow,skip,skip,skip,skip,skip,Memo,skip,skip,skip
-Date Format = %Y%m%d
-=======
-Date Format = %m/%d/%Y
->>>>>>> 2e34eff8
+Date Format = %m/%d/%Y