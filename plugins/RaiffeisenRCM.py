# Plugin for handling [AT Raiffeisen RCM] format

from bank2ynab import B2YBank, EncodingCsvReader


class RaiffeisenRCMPlugin(B2YBank):
    def __init__(self, config_object):
        super(RaiffeisenRCMPlugin, self).__init__(config_object)
        self.name = "RaiffeisenRCM"

    def read_data(self, file_path):
        delim = self.config["input_delimiter"]
        output_columns = self.config["output_columns"]
        # we know it should have headers, but we respect the setting
        header_rows = self.config["header_rows"]
        output_data = []

<<<<<<< HEAD
        with CrossversionCsvReader(
            file_path, self._is_py2, delimiter=delim
        ) as reader:
=======
        with CrossversionCsvReader(file_path, delimiter=delim) as reader:
>>>>>>> 154c7965
            for index, row in enumerate(reader):
                tmp = {}

                # special first row
                if index == 0 and header_rows != 0:
                    tmp["Date"] = "Date"
                    tmp["Payee"] = "Payee"
                    tmp["Category"] = "Category"
                    tmp["Memo"] = "Memo"
                    tmp["Outflow"] = "Outflow"
                    tmp["Inflow"] = "Inflow"
                    out_row = [""] * len(output_columns)
                    for index, key in enumerate(output_columns):
                        out_row[index] = tmp.get(key, "")
                    output_data.append(out_row)
                    continue

                """
                DATE STUFF:
                YNAB's date format is "DD/MM/YYYY".
                This bank's date format is "YYYMMDD" without delimiters.
                Moving the substrings into the proper order:
                https://stackoverflow.com/a/663175/20571
                """
                date = row[2]
                tmp["Date"] = date[6:8] + "-" + date[4:6] + "-" + date[0:4]
                # PAYEE STUFF:
                # fill payee if present, otherwise fill from memo:
                if row[3].strip() != "":
                    tmp["Payee"] = row[3].strip()
                else:
                    tmp["Payee"] = row[5].strip()
                # CATEGORY STUFF:
                # tmp["Category"] = '' # No category is provided.
                # MEMO STUFF:
                # concatenate two input columns into one output column:
                tmp["Memo"] = row[1].strip() + " " + row[5].strip()
                # AMOUNT STUFF:
                # tmp["Outflow"] # Outflow is provided as a negative inflow.
                # Convert from ATS to EUR:
                tmp["Inflow"] = round(float(row[4]) / 13.760300331, 2)

                # respect Output Columns option
                out_row = [""] * len(output_columns)
                for index, key in enumerate(output_columns):
                    out_row[index] = tmp.get(key, "")
                output_data.append(out_row)
        return output_data


def build_bank(config):
    return RaiffeisenRCMPlugin(config)<|MERGE_RESOLUTION|>--- conflicted
+++ resolved
@@ -15,13 +15,7 @@
         header_rows = self.config["header_rows"]
         output_data = []
 
-<<<<<<< HEAD
-        with CrossversionCsvReader(
-            file_path, self._is_py2, delimiter=delim
-        ) as reader:
-=======
-        with CrossversionCsvReader(file_path, delimiter=delim) as reader:
->>>>>>> 154c7965
+        with EncodingCsvReader(file_path, delimiter=delim) as reader:
             for index, row in enumerate(reader):
                 tmp = {}
 
